--- conflicted
+++ resolved
@@ -19,12 +19,8 @@
     "watch": "tsc --watch"
   },
   "dependencies": {
-<<<<<<< HEAD
     "@modelcontextprotocol/sdk": "0.5.0",
     "diff": "^5.1.0",
-=======
-    "@modelcontextprotocol/sdk": "1.0.1",
->>>>>>> 5c0cc52a
     "glob": "^10.3.10",
     "zod-to-json-schema": "^3.23.5"
   },
