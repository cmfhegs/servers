--- conflicted
+++ resolved
@@ -79,6 +79,7 @@
 - **[Atlassian](https://github.com/sooperset/mcp-atlassian)** - Interact with Atlassian Cloud products (Confluence and Jira) including searching/reading Confluence spaces/pages, accessing Jira issues, and project metadata.
 - **[BigQuery](https://github.com/LucasHild/mcp-server-bigquery)** (by LucasHild) - This server enables LLMs to inspect database schemas and execute queries on BigQuery.
 - **[BigQuery](https://github.com/ergut/mcp-bigquery-server)** (by ergut) - Server implementation for Google BigQuery integration that enables direct BigQuery database access and querying capabilities
+- **[CFBD API](https://github.com/lenwood/cfbd-mcp-server)** - An MCP server for the [College Football Data API](https://collegefootballdata.com/).
 - **[ChatMCP](https://github.com/AI-QL/chat-mcp)** – An Open Source Cross-platform GUI Desktop application compatible with Linux, macOS, and Windows, enabling seamless interaction with MCP servers across dynamically selectable LLMs, by **[AIQL](https://github.com/AI-QL)**
 - **[ChatSum](https://github.com/mcpso/mcp-server-chatsum)** - Query and Summarize chat messages with LLM. by [mcpso](https://mcp.so)
 - **[Chroma](https://github.com/privetin/chroma)** - Vector database server for semantic document search and metadata filtering, built on Chroma
@@ -148,33 +149,6 @@
 - **[X (Twitter)](https://github.com/EnesCinr/twitter-mcp)** (by EnesCinr) - Interact with twitter API. Post tweets and search for tweets by query.
 - **[X (Twitter)](https://github.com/vidhupv/x-mcp)** (by vidhupv) - Create, manage and publish X/Twitter posts directly through Claude chat.
 - **[XMind](https://github.com/apeyroux/mcp-xmind)** - Read and search through your XMind directory containing XMind files.
-<<<<<<< HEAD
-- **[oatpp-mcp](https://github.com/oatpp/oatpp-mcp)** - C++ MCP integration for Oat++. Use [Oat++](https://oatpp.io) to build MCP servers.
-- **[coin_api_mcp](https://github.com/longmans/coin_api_mcp)** - Provides access to [coinmarketcap](https://coinmarketcap.com/) cryptocurrency data.
-- **[Contentful-mcp](https://github.com/ivo-toby/contentful-mcp)** - Read, update, delete, publish content in your [Contentful](https://contentful.com) space(s) from this MCP Server.
-- **[Home Assistant](https://github.com/tevonsb/homeassistant-mcp)** - Interact with [Home Assistant](https://www.home-assistant.io/) including viewing and controlling lights, switches, sensors, and all other Home Assistant entities.
-- **[cognee-mcp](https://github.com/topoteretes/cognee-mcp-server)** - GraphRAG memory server with customizable ingestion, data processing and search
-- **[Airtable](https://github.com/domdomegg/airtable-mcp-server)** - Read and write access to [Airtable](https://airtable.com/) databases, with schema inspection.
-- **[mcp-k8s-go](https://github.com/strowk/mcp-k8s-go)** - Golang-based Kubernetes server for MCP to browse pods and their logs, events, namespaces and more. Built to be extensible.
-- **[Notion](https://github.com/v-3/notion-server)** (by v-3) - Notion MCP integration. Search, Read, Update, and Create pages through Claude chat.
-- **[Notion](https://github.com/suekou/mcp-notion-server)** (by suekou) - Interact with Notion API.
-- **[TMDB](https://github.com/Laksh-star/mcp-server-tmdb)** - This MCP server integrates with The Movie Database (TMDB) API to provide movie information, search capabilities, and recommendations.
-- **[MongoDB](https://github.com/kiliczsh/mcp-mongo-server)** - A Model Context Protocol Server for MongoDB.
-- **[Airtable](https://github.com/felores/airtable-mcp)** - Airtable Model Context Protocol Server.
-- **[Atlassian](https://github.com/sooperset/mcp-atlassian)** - Interact with Atlassian Cloud products (Confluence and Jira) including searching/reading Confluence spaces/pages, accessing Jira issues, and project metadata.
-- **[Google Tasks](https://github.com/zcaceres/gtasks-mcp)** - Google Tasks API Model Context Protocol Server.
-- **[Fetch](https://github.com/zcaceres/fetch-mcp)** - A server that flexibly fetches HTML, JSON, Markdown, or plaintext
-- **[Glean](https://github.com/longyi1207/glean-mcp-server)** - A server that uses Glean API to search and chat.
-- **[AWS S3](https://github.com/aws-samples/sample-mcp-server-s3)** - A sample MCP server for AWS S3 that flexibly fetches objects from S3 such as PDF documents
-- **[Elasticsearch](https://github.com/cr7258/elasticsearch-mcp-server)** - MCP server implementation that provides Elasticsearch interaction.
-- **[Cloudinary](https://github.com/felores/cloudinary-mcp-server)** - Cloudinary Model Context Protocol Server to upload media to Cloudinary and get back the media link and details.
-- **[Anki](https://github.com/scorzeth/anki-mcp-server)** - An MCP server for interacting with your [Anki](https://apps.ankiweb.net) decks and cards.
-- **[Keycloak MCP](https://github.com/ChristophEnglisch/keycloak-model-context-protocol)** - This MCP server enables natural language interaction with Keycloak for user and realm management including creating, deleting, and listing users and realms.
-- **[Scholarly](https://github.com/adityak74/mcp-scholarly)** - A MCP server to search for scholarly and academic articles.
-- **[Chroma](https://github.com/privetin/chroma)** - Vector database server for semantic document search and metadata filtering, built on Chroma
-- **[CFBD API](https://github.com/lenwood/cfbd-mcp-server)** - An MCP server for the [College Football Data API](https://collegefootballdata.com/).
-=======
->>>>>>> e42a6ac0
 
 ## 📚 Frameworks
 
